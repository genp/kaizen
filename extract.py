--- conflicted
+++ resolved
@@ -16,8 +16,7 @@
         codes = np.array([self.extract(i) for i in img])
         return codes
 
-<<<<<<< HEAD
-    def process(self, codes, type = "subsample", output_dim = 1024):
+    def reduce(self, codes, type = "subsample", output_dim = 1024):
         '''
         "codes" should be an array of codes for either a single or multiple images in the form of:
         (N, c) where "N" is the number of images and "c" is the array of codes.  Can also take in input of the form:
@@ -41,11 +40,6 @@
         #subsample
         #normalization
         #power norm  ?
-=======
-    def reduce(self):
-        pass
->>>>>>> 1bcab382
-
 
 class ColorHist(BaseFeature):
     def set_params(self, bins=4):
