#!/usr/bin/env python
import resource
import random
import importlib
import os, time
import urllib

<<<<<<< HEAD
# import psutil
=======
import psutil
from flask import url_for
>>>>>>> eaf578ea
from flask_user import UserManager, UserMixin, SQLAlchemyAdapter, current_user
from more_itertools import chunked
from scipy import misc
from scipy.ndimage.interpolation import rotate
from sklearn.metrics import average_precision_score
from  sqlalchemy.sql.expression import func
from sqlalchemy import orm
from sqlalchemy.dialects import postgresql
import boto3
import exif
import numpy as np

from app import app, db
import config
import tasks
import extract

s3 = boto3.resource('s3')

# TODO: Consider this for easier form creation from existing models.
# https://wtforms-alchemy.readthedocs.org/en/latest/index.html
# from wtforms_alchemy import ModelForm


# Very basic. Consider Flask-User before getting more complex.
class User(db.Model, UserMixin):
  id = db.Column(db.Integer, primary_key = True)
  username = db.Column(db.String, nullable = False, unique = True)
  # if password is null, then can't login in, except by mturk-like bypass
  password = db.Column(db.String, nullable = True)
  reset_password_token = db.Column(db.String, nullable= True)

  email = db.Column(db.String, nullable=True, unique=True)
  confirmed_at = db.Column(db.DateTime())

  is_enabled = db.Column(db.Boolean, nullable=False, default=False)

  def is_active(self):
    return self.is_enabled

  @staticmethod
  def find(username):
      return User.query.filter_by(username=username).first()

  @classmethod
  def ifNew(model, **kwargs):
      if not model.query.filter_by(**kwargs).first():
          return model(**kwargs)

  def check_password(self, given):
      return given == self.password

  def __repr__(self):
    return model_debug(self)

dataset_x_blob = db.Table('dataset_x_blob', db.Model.metadata,
    db.Column('dataset_id', db.Integer, db.ForeignKey('dataset.id')),
    db.Column('blob_id', db.Integer, db.ForeignKey('blob.id'))
)

def s3_url(location):
  assert location[:5] == 's3://'
  (bucket, key) = location[5:].split("/")
  return "http://%s.s3.amazonaws.com/%s" % (bucket, key)

def static_url(location):
  prefix = config.kairoot + '/app/static/'
  assert location.startswith(prefix)
  return url_for('static', filename=location[len(prefix):])



def clean_cache(s):
  dir = config.CACHE_DIR
  now = time.time()
  for fn in os.listdir(dir):
    complete = os.path.join(dir, fn)
    last_access = os.path.getatime(complete)
    if now - last_access > 24 * 60 * 60:
      os.remove(complete)


class Blob(db.Model):
  id = db.Column(db.Integer, primary_key = True)
  ext = db.Column(db.String)
  mime = db.Column(db.String)
  location = db.Column(db.String)
  latitude = db.Column(db.Float)
  longitude = db.Column(db.Float)

  URL_MAP = {
    config.kairoot + '/app/static/' : static_url,
    's3://' : s3_url,
  }

  def __init__(self, location):
    self.location = location
    self.ext = os.path.splitext(location)[1]
    self.latitude, self.longitude = (None, None)
    if self.ext == '.jpg':
      self.mime = 'image/jpeg'
    else:
      self.mime = 'image/'+self.ext.replace('.', '')
    if self.local:
      self.latitude, self.longitude = self.read_lat_lon()
    self.img = None

  @orm.reconstructor
  def init_on_load(self):
    self.img = None

  def open(self):
    return open(self.materialize(), "rb")

  def materialize(self):
    if self.local:
      return self.location

    assert self.id
    complete = os.path.join(config.CACHE_DIR, self.filename)

    if not os.path.exists(complete):
      urllib.urlretrieve(self.url, complete)
    return complete

  def read_lat_lon(self):
    return exif.get_lat_lon(exif.get_data(self.materialize()))

  @property
  def features(self):
    for patch in self.patches:
      for feature in patch:
        yield feature

  @property
  def image(self):
    #if self.img is not None:
    #  return self.img
    try:
      with self.open() as f:
        img = misc.imread(f)
      return img
    except IOError, e:
      print 'Could not open image file for {}'.format(self)
      return []

  def reset(self):
    self.img = None

  @property
  def local(self):
    return self.location[0] == '/' and os.path.exists(self.location)
  @property
  def on_s3(self):
    return self.location.startswith("s3://")

  @property
  def url(self):
    url = self.location
    for prefix, change in Blob.URL_MAP.iteritems():
      if url.startswith(prefix):
        return change(url)
    return url

  @property
  def filename(self):
    return 'blob-'+str(self.id)+self.ext

  BUCKET = config.APPNAME+'-blobs'
  def migrate_to_s3(self):
    if self.on_s3:
      return
    with self.open() as body:
      s3.Bucket(Blob.BUCKET).put_object(Key=self.filename, Body=body)
    self.location = "s3://%s/%s" % (Blob.BUCKET, self.filename)

  def __repr__(self):
    return "Blob#"+str(self.id)+":"+self.location

dataset_x_patchspec = db.Table('dataset_x_patchspec', db.Model.metadata,
    db.Column('dataset_id', db.Integer, db.ForeignKey('dataset.id')),
    db.Column('patchspec_id', db.Integer, db.ForeignKey('patch_spec.id'))
)

class PatchSpec(db.Model):
  id = db.Column(db.Integer, primary_key = True)
  name = db.Column(db.String)

  # Starting size (smallest patches)
  width = db.Column(db.Integer, nullable=False)
  height = db.Column(db.Integer, nullable=False)

  # Fraction of patch to keep while sliding over for next patch
  xoverlap = db.Column(db.Float, nullable=False) # 0 < xoverlap <= 1
  # Fraction of patch to keep while sliding down for next row of patches
  yoverlap = db.Column(db.Float, nullable=False) # 0 < yoverlap <= 1

  # Scale up patches until too big, by this factor
  scale = db.Column(db.Float, nullable=False)

  # Make mirrored patches too
  fliplr = db.Column(db.Boolean, nullable=False, default=False)

  @classmethod
  def ifNew(model, **kwargs):
      if not model.query.filter_by(**kwargs).first():
          return model(**kwargs)

  @property
  def url(self):
    return "/patchspec/"+str(self.id)

  def __repr__(self):
    upto = " by "+str(self.scale)
    if self.xoverlap == self.yoverlap:
      overlap = str(self.xoverlap) + " overlap"
    else:
      overlap = str(self.yoverlap) + "/" + str(self.xoverlap) +" overlap"
    return self.name + ": " + str(self.height) + "x" + str(self.width) \
      + upto + " with " + overlap

  def create_blob_patches(self, blob):
    print 'Creating patches for {}'.format(blob)
    print 'Memory usage: %s (kb)' % resource.getrusage(resource.RUSAGE_SELF).ru_maxrss
    img = blob.image

    w = self.width
    h = self.height
    pind = 0
    try:
      while w < img.shape[1] and h < img.shape[0]:
        for patch in self.create_sized_blob_patches(blob, img.shape, w, h):
          pind += 1
          yield patch
        w = int(w * self.scale)
        h = int(h * self.scale)
    except IndexError, e:
      print 'Index Error for {}'.format(blob)
      print 'Error on Patch #{}'.format(pind)
      print 'Blob\'s Image Shape: {}'.format(img.shape)
      print 'Memory usage: %s (kb)' % resource.getrusage(resource.RUSAGE_SELF).ru_maxrss
      blob.reset()
      print '*** Reseting blob image ***'
      print 'Memory usage: %s (kb)' % resource.getrusage(resource.RUSAGE_SELF).ru_maxrss
      return

  def create_sized_blob_patches(self, blob, size, width, height):
    # How far each slide will go
    xstep = int(width * (1-self.xoverlap))
    ystep = int(height * (1-self.yoverlap))

    # The available room for sliding
    xdelta = size[1]-width
    ydelta = size[0]-height

    # How many slides, and how much unused "slide space"
    xsteps, extra_width = divmod(xdelta, xstep)
    ysteps, extra_height = divmod(ydelta, ystep)

    # Divy up the unused slide space, to lose evenly at edges
    left_indent = extra_width // 2
    top_indent = extra_height // 2

    for x in xrange(left_indent, xdelta, xstep):
      for y in xrange(top_indent, ydelta, ystep):
        yield Patch.ensure(blob=blob, x=x, y=y,
                           width=width, height=height, fliplr=False)
        if not self.fliplr:
          continue
        yield Patch.ensure(blob=blob, x=x, y=y,
                           width=width, height=height, fliplr=True)

dataset_x_featurespec = db.Table('dataset_x_featurespec', db.Model.metadata,
    db.Column('dataset_id', db.Integer, db.ForeignKey('dataset.id')),
    db.Column('featurespec_id', db.Integer, db.ForeignKey('feature_spec.id'))
)


class FeatureSpec(db.Model):
  id = db.Column(db.Integer, primary_key = True)
  name = db.Column(db.String)
  cls = db.Column(db.String, nullable = False)
  params = db.Column(postgresql.JSON)

  def __init__(self, **kwargs):
      super(FeatureSpec, self).__init__(**kwargs)
      self.instantiate()

  @classmethod
  def ifNew(model, **kwargs):
      if not model.query.filter_by(**kwargs).first():
          return model(**kwargs)

  @orm.reconstructor
  def instantiate(self):
      parts = self.cls.split(".")
      module = ".".join(parts[:-1])
      classname = parts[-1]
      self.instance = eval("importlib.import_module('%s').%s()" %
                           (module, classname))
      if not self.params:
        self.params = {}
      self.instance.set_params(**self.params)

  @property
  def simple_class(self):
      return self.cls.split(".")[-1]

  def __repr__(self):
    return self.simple_class + "(" + str(self.params) + ")"

  @property
  def url(self):
    return "/featurespec/"+str(self.id)


  def analyze_blob(self, blob):
    # TODO: this could be a globally set var that shares with CNN obj
    batch_size = 500
    iter = 0
    for patches in chunked(self.undone_patches(blob), batch_size):
      print 'calculating {}x500 patch features for {}'.format(iter, blob)
      iter += 1
      imgs = [p.image for p in patches]
      feats = self.instance.extract_many(imgs)
      assert len(patches) == len(feats), 'The number of patches and features are different for {}'.format(blob)
      for idx, f in enumerate(feats):
        yield Feature(patch=patches[idx], spec=self,
                      vector=f)

  def undone_patches(self, blob):
    for p in blob.patches:
      if Feature.query.filter_by(patch=p, spec=self).count() == 0:
        yield p


  def analyze_patch(self, patch):
    if Feature.query.filter_by(patch=patch, spec=self).count() > 0:
      return None
    return Feature(patch=patch, spec=self,
                   vector=self.instance.extract(patch.image))

class Dataset(db.Model):
  id = db.Column(db.Integer, primary_key = True)
  name = db.Column(db.String)

  owner_id = db.Column(db.Integer, db.ForeignKey('user.id'))
  owner = db.relationship('User', backref = db.backref('datasets', lazy = 'dynamic'))

  blobs = db.relationship("Blob", secondary=dataset_x_blob)
  patchspecs = db.relationship("PatchSpec",
                               secondary=dataset_x_patchspec,
                               backref="datasets")
  featurespecs = db.relationship("FeatureSpec",
                                 secondary=dataset_x_featurespec,
                                 backref="datasets")

  def __init__(self, **kwargs):
      super(Dataset, self).__init__(**kwargs)
      if self.owner is None and current_user.is_authenticated:
        self.owner = current_user

  def create_blob_features(self, blob):
    print 'calculating features for {}'.format(blob)
    batch_size = 500
    for ps in self.patchspecs:
      print ps

      for patches in chunked(ps.create_blob_patches(blob), batch_size):
        for p in patches:
          if p:
            db.session.add(p)
        db.session.commit()
        print p

    for fs in self.featurespecs:
      print fs
      feats = fs.analyze_blob(blob)
      for feat in chunked(feats, batch_size):
        print 'Memory usage: %s (kb)' % resource.getrusage(resource.RUSAGE_SELF).ru_maxrss
        for f in feat:
          db.session.add(f)
        db.session.commit()
        if fs.instance.__class__ is extract.CNN:
          fs.instance.del_networks()
        print 'Memory usage: %s (kb)' % resource.getrusage(resource.RUSAGE_SELF).ru_maxrss

  def migrate_to_s3(self):
    for blob in self.blobs:
      blob.migrate_to_s3()

  @property
  def url(self):
    return url_for("dataset", id=self.id)

  def __repr__(self):
    return model_debug(self)

  @property
  def images(self):
    return len(self.blobs)


class Keyword(db.Model):
  '''
  Keywords can be created individually or be asscociated with a dataset
  When associated with a dataset, the keyword will have a defn_file that contains
  the location of a csv listing the images, patch locations, and label values of the
  examples associated with this keyword.
  '''
  id = db.Column(db.Integer, primary_key = True)
  name = db.Column(db.String)

  owner_id = db.Column(db.Integer, db.ForeignKey('user.id'))
  owner = db.relationship('User', backref = db.backref('keywords', lazy = 'dynamic'))

  geoquery_id = db.Column(db.Integer, db.ForeignKey('geo_query.id'))
  geoquery = db.relationship('GeoQuery', backref = db.backref('keywords', lazy = 'dynamic'))

  defn_file = db.Column(db.String)
  dataset_id = db.Column(db.Integer, db.ForeignKey('dataset.id'))
  dataset = db.relationship('Dataset', backref = db.backref('keywords', lazy = 'dynamic'))

  def __init__(self, **kwargs):
      super(Keyword, self).__init__(**kwargs)
      if self.owner is None and current_user.is_authenticated:
        self.owner = current_user


  @property
  def url(self):
    return url_for("keyword", id=self.id)

  def __repr__(self):
    return model_debug(self)

class GeoQuery(db.Model):
  id = db.Column(db.Integer, primary_key = True)
  name = db.Column(db.String)

  @property
  def url(self):
    return "/geo/"+self.name

  def __repr__(self):
    return model_debug(self)

estimators = [
  'sklearn.neighbors.KNeighborsRegressor',
  'sklearn.neighbors.RadiusNeighborsRegressor',
  'sklearn.linear_model.LinearRegression'
]

class Estimator(db.Model):
  id = db.Column(db.Integer, primary_key = True)
  cls = db.Column(db.String, nullable = False)
  params = db.Column(postgresql.JSON)

  @classmethod
  def ifNew(model, **kwargs):
      if not model.query.filter_by(**kwargs).first():
          return model(**kwargs)

  def instantiate(self):
      parts = self.cls.split(".")
      module = ".".join(parts[:-1])
      classname = parts[-1]
      instance = eval("importlib.import_module('%s').%s()" %
                      (module, classname))
      if self.params:
        instance.set_params(**self.params)
      return instance

  @property
  def simple_class(self):
      return self.cls.split(".")[-1]

  def __repr__(self):
    return self.simple_class + "(" + str(self.params) + ")"


class Classifier(db.Model):
  """A Classifier associates a dataset with a particular keyword search.
  It has been trained by examples, in Rounds.  The first round is
  prepared from the examples provided by the Keyword.  The dataset is
  then ranked based on those examples, and a set of PatchQueries are
  proposed for human classification.  Their answers create the
  examples for the next Round.

  Training the classifier from examples and then ranking the dataset
  to choose PatchQueries are compute intensive operations performed by
  background jobs, so a Classifier's latest Round may exist in an
  incomplete state until those jobs are complete.
  """

  id = db.Column(db.Integer, primary_key = True)

  owner_id = db.Column(db.Integer, db.ForeignKey('user.id'))
  owner = db.relationship('User', backref = db.backref('classifiers', lazy = 'dynamic'))

  dataset_id = db.Column(db.Integer, db.ForeignKey('dataset.id'), nullable=False)
  dataset = db.relationship('Dataset', backref = db.backref('classifiers', lazy = 'dynamic'))

  keyword_id = db.Column(db.Integer, db.ForeignKey('keyword.id'), nullable=False)
  keyword = db.relationship('Keyword', backref = db.backref('classifiers', lazy = 'dynamic'))

  estimator_id = db.Column(db.Integer, db.ForeignKey('estimator.id'), nullable=False)
  estimator = db.relationship('Estimator')

  def __init__(self, **kwargs):
      super(Classifier, self).__init__(**kwargs)
      if self.owner is None and current_user.is_authenticated:
        self.owner = current_user
      zero = Round(classifier = self)

  @property
  def examples(self):
    for round in self.rounds:
      for example in round.examples:
        yield example

  def examples_upto(self, r):
    for round in self.rounds:
      for example in round.examples:
        yield example
      if r == round:
        return

  @property
  def latest_round(self):
    return self.rounds[-1]

  @property
  def url(self):
    return url_for("classifier", id=self.id)

  def __repr__(self):
    return model_debug(self)


class Round(db.Model):
  id = db.Column(db.Integer, primary_key = True)
  number = db.Column(db.Integer, nullable = False, default = 0)

  classifier_id = db.Column(db.Integer, db.ForeignKey('classifier.id'), nullable=False)
  classifier = db.relationship('Classifier',
                               backref = db.backref('rounds',
                                                    order_by='Round.number',
                                                    lazy = 'dynamic'))
  def predict(self, ds=None):
    '''Yield Predictions for all Patches in the Dataset, as of this Round.
    Uses estimators trained on examples for each FeatureSpec to make
    predictions against its Features.
    '''
    classifier = self.classifier
    estimators = self.trained_estimators()

    if ds is None:
      ds = classifier.dataset
    for blob in ds.blobs:
      for patch in blob.patches:
        for feature in patch.features:
          #TODO: I don't think we want predict here, want decision function or probability
          # value = estimators[feature.spec.id].predict(feature.vector)
          value = estimators[feature.spec.id].decision_function(feature.vector)
          yield Prediction(value=value, feature=feature, round=self)

  def predict_patch(self, patch, fs):
    '''Yield Prediction on a patch, as of this Round.
    Uses estimators trained on examples of the arg FeatureSpec fs.
    '''
    classifier = self.classifier
    estimators = self.trained_estimators()

    for feature in patch.features:
      if feature.spec.id == fs:
        return estimators[fs].predict(feature.vector)[0]

  def detect(self, blob):
    estimators = self.trained_estimators()
    for patch in blob.patches:
      for feature in patch.features:
        value = estimators[feature.spec.id].predict(feature.vector)
        yield Prediction(value=value, feature=feature, round=self)

  def trained_estimators(self):
    '''Creates an estimator for each FeatureSpec used by the Dataset,
    then trains each on the features of known examples.
    '''
    estimators = {}
    for fs in self.classifier.dataset.featurespecs:
      samples, results = ([], [])
      for ex in self.classifier.examples_upto(self):
        feat = Feature.of(patch=ex.patch, spec=fs)
        samples.append(feat.vector)
        results.append(1 if ex.value else -1)

      estimators[fs.id] = self.classifier.estimator.instantiate()
      estimators[fs.id].fit(samples, results)
    return estimators

  def choose_queries(self):
    '''Yield PatchQueries to ask humans about some Patches.  Currently,
    chooses the highest predictions, but might become more clever, to
    select Patches that are likely to most improve the Classifier.

    Even before that, should certainly be made clever enough to draw
    on high predictions from different FeatureSpecs.
    '''
    for p in self.predictions[:config.query_num]:
      yield PatchQuery(predicted=p.value, patch=p.feature.patch, round=self)


    def __repr__(self):
      return model_debug(self)

  def average_precision(self, keyword, add_neg_ratio=None):
    '''Returns the AP of the Round's estimator on the elements of the
    keyword.
    Adds negatives randomly selected from the keyword's dataset
    up to a pos/neg ratio of <add_neg_ratio>.
    '''

    estimators = self.trained_estimators()
    # get all patches from keyword
    y = {}
    feats = {}
    num_seeds = len(keyword.seeds.all())
    for ex in keyword.seeds:
      for feature in ex.patch.features:
        if feature.spec.id not in y.keys():
          y[feature.spec.id] = {}
          y[feature.spec.id]['true'] = []
          feats[feature.spec.id] = []
        y[feature.spec.id]['true'].append( 1.0 if ex.value else 0.0 )
        feats[feature.spec.id].append(feature.vector)

        print '{} of {}'.format(len(y[feature.spec.id]['true']),
                                                  num_seeds)
    # get additional negatives if need be
    if add_neg_ratio is not None:
      num_pos = len(keyword.seeds.filter(Example.value == True).all())
      num_neg = len(keyword.seeds.filter(Example.value == False).all())
      kw_patches = [ex.patch for ex in keyword.seeds]
      ds_blobs = keyword.dataset.blobs
      while np.true_divide(num_neg, (num_neg+num_pos)) < add_neg_ratio:
        blob = ds_blobs[random.randint(0,len(ds_blobs)-1)]
        patches = blob.patches.order_by(func.random()).all()
        for patch in patches:
          if patch not in kw_patches:
            break
        for feature in patch.features:
          y[feature.spec.id]['true'].append( 0.0 )
          feats[feature.spec.id].append(feature.vector)
        num_neg += 1
        print 'Number of added negatives {}'.format(num_neg)
    # calculate AP
    ap = {}
    for ftype in y.keys():
      y[ftype]['pred'] = estimators[ftype].decision_function(np.asarray(feats[ftype]))
      ap[ftype] = average_precision_score(y[ftype]['true'], y[ftype]['pred'])
    return y

class Patch(db.Model):
  id = db.Column(db.Integer, primary_key = True)
  x = db.Column(db.Integer, nullable = False)
  y = db.Column(db.Integer, nullable = False)
  width = db.Column(db.Integer, db.CheckConstraint('width>0'),
                    nullable = False)
  height = db.Column(db.Integer, db.CheckConstraint('height>0'),
                     nullable = False)
  fliplr = db.Column(db.Boolean, nullable=False, default=False)
  rotation = db.Column(db.Float, nullable=False, default=0.0)

  blob_id = db.Column(db.Integer, db.ForeignKey('blob.id'), index = True)
  blob = db.relationship('Blob', backref = db.backref('patches', lazy = 'dynamic'))

  @property
  def size(self):
    assert self.width == self.height
    return self.width

  @classmethod
  def ensure(model, **kwargs):
    existing = model.query.filter_by(**kwargs).first()
    if existing:
      return existing
    return model(**kwargs)

  @classmethod
  def ifNew(cls, **kwargs):
    if not cls.query.filter_by(**kwargs).first():
      return cls(**kwargs)

  def materialize(self):
    assert self.id
    ext = self.blob.ext
    filename = "patch-"+str(self.id)+ext;
    complete = os.path.join(config.CACHE_DIR, filename)

    if not os.path.exists(complete):
        print filename
        print psutil.virtual_memory()
        misc.imsave(complete, self.image)
        print psutil.virtual_memory()
        print "saved."
    return complete

  @property
  def image(self):
    img = self.blob.image
    if img == []:
      return []
    if self.fliplr:
      img = np.fliplr(img)
    if self.rotation != 0.0:
      img = rotate(img, self.rotation)

    print "image shape: "
    print img.shape
    print (self.y, self.y+self.height, self.x, self.x+self.width)

    crop = img[self.y:self.y+self.height, self.x:self.x+self.width]

    # Remove alpha channel if present
    try :
      if crop.shape[2] == 4:
        crop = crop[:,:,0:3]
    # Replicate channels if image is Black and White
    except IndexError, e:
      tmp = np.zeros((crop.shape[0], crop.shape[1], 3))
      tmp[:,:,0] = crop
      tmp[:,:,1] = crop
      tmp[:,:,2] = crop
      crop = tmp

    return crop

  @property
  def url(self):
    return url_for("patch", id=self.id)

  def __repr__(self):
    return model_debug(self)


class Feature(db.Model):
  id = db.Column(db.Integer, primary_key = True)
  vector = db.Column(postgresql.ARRAY(db.Float), nullable=False)

  patch_id = db.Column(db.Integer, db.ForeignKey('patch.id'), index = True)
  patch = db.relationship('Patch', backref = db.backref('features', lazy = 'dynamic'))

  spec_id = db.Column(db.Integer, db.ForeignKey('feature_spec.id'), index = True)
  spec = db.relationship('FeatureSpec', backref = db.backref('features', lazy = 'dynamic'))

  @classmethod
  def ifNew(cls, **kwargs):
    if not cls.query.filter_by(**kwargs).first():
      return cls(**kwargs)

  @classmethod
  def of(cls, **kwargs):
    return cls.query.filter_by(**kwargs).one()

  def closest(self):
    best = (None, float("inf"))
    for f in self.spec.features:
      if f.id == self.id:
        break
      sqd = self.squared_distance(f)
      if sqd < best[1]:
        best = (f, sqd)
    return best

  def squared_distance(self, other):
    return sum([(a-b)**2 for a,b in zip(self.vector, other.vector)])

  def distance(self, other):
    return sqrt(self.squared_distance(other))

  def __repr__(self):
    return "Feature#"+str(self.id)+":"+str(self.spec.name) + ' ' + str(self.vector)

class Example(db.Model):
  id = db.Column(db.Integer, primary_key = True)
  value = db.Column(db.Boolean, nullable=False)

  patch_id = db.Column(db.Integer, db.ForeignKey('patch.id'), index = True, nullable=False)
  patch = db.relationship('Patch', backref = db.backref('examples', lazy = 'dynamic'))

  # An example is associated with a keyword OR a round of classifier training
  keyword_id = db.Column(db.Integer, db.ForeignKey('keyword.id'), nullable=True)
  keyword = db.relationship('Keyword', backref = db.backref('seeds', lazy = 'dynamic'))

  round_id = db.Column(db.Integer, db.ForeignKey('round.id'), nullable=True)
  round = db.relationship('Round', backref = db.backref('examples', lazy = 'dynamic'))

  def __repr__(self):
    return model_debug(self)


class Prediction(db.Model):
  id = db.Column(db.BigInteger, primary_key = True)
  value = db.Column(db.Float, index = True, nullable=False)

  feature_id = db.Column(db.Integer, db.ForeignKey('feature.id'), index = True, nullable=False)
  feature = db.relationship('Feature', backref = db.backref('predictions', lazy = 'dynamic'))

  round_id = db.Column(db.Integer, db.ForeignKey('round.id'), nullable=False)
  round = db.relationship('Round',
                          backref = db.backref('predictions',
                                               order_by='Prediction.value.desc()',
                                               lazy = 'dynamic'))
  def __repr__(self):
    return model_debug(self)

class PatchQuery(db.Model):
  """A Classifier thinks it would be a good idea to ask about a patch."""
  id = db.Column(db.Integer, primary_key = True)
  predicted = db.Column(db.Float, nullable=False)

  patch_id = db.Column(db.Integer, db.ForeignKey('patch.id'), nullable=False)
  patch = db.relationship('Patch', backref = db.backref('queries', lazy = 'dynamic'))

  round_id = db.Column(db.Integer, db.ForeignKey('round.id'), nullable=False)
  round = db.relationship('Round',
                          backref = db.backref('queries',
                                               order_by='PatchQuery.predicted.desc()',
                                               lazy = 'dynamic'))

  def __repr__(self):
    return model_debug(self)

class PatchResponse(db.Model):
  """A human has answered a PatchQuery (as part of a HitResponse)"""
  id = db.Column(db.Integer, primary_key = True)
  value = db.Column(db.Boolean, nullable=False)

  query_id = db.Column(db.Integer, db.ForeignKey('patch_query.id'), nullable=False)
  patchquery = db.relationship('PatchQuery', backref = db.backref('responses', lazy = 'dynamic'))

  hit_id = db.Column(db.Integer, db.ForeignKey('hit_response.id'), nullable=False)
  hitresponse = db.relationship('HitResponse', backref = db.backref('patch_responses', lazy = 'dynamic'))

  def __repr__(self):
    return model_debug(self)


class HitResponse(db.Model):
  """A set of PatchResponses, all done by a user in one HIT"""
  id = db.Column(db.Integer, primary_key = True)
  # the completion time for all of the patch responses associated with this HIT
  time = db.Column(db.Float(), nullable=False)
  # the (self-reported) confidence of the labeling user
  confidence = db.Column(db.Integer)

  # the user that labeled the associated PatchResponses
  user_id = db.Column(db.Integer, db.ForeignKey('user.id'))
  user = db.relationship('User', backref = db.backref('hits', lazy = 'dynamic'))

  def __repr__(self):
    return model_debug(self)

class Detection(db.Model):
  id = db.Column(db.Integer, primary_key = True)

  blob_id = db.Column(db.Integer, db.ForeignKey('blob.id'), index = True)
  blob = db.relationship('Blob', backref = db.backref('detections', lazy = 'dynamic'))

  @property
  def url(self):
    return url_for("detect", id=self.id)

  def __repr__(self):
    return model_debug(self)

# Convenience routine simple repr implementation of models.
def model_debug(m):
  id = m.id
  c = dict.copy(m.__dict__)
  del c['_sa_instance_state']
  if 'id' in c.keys():
    del c['id']
  return type(m).__name__+"#"+str(id)+":"+str(c)

# This adapts (1-dimensional) numpy arrays to Postgres
# We should make it do n-dimensionals eventually.
from psycopg2.extensions import register_adapter, AsIs
def adapt_numpy(np):
    return AsIs(",".join([str(f) for f in np]))
register_adapter(np.ndarray, adapt_numpy)<|MERGE_RESOLUTION|>--- conflicted
+++ resolved
@@ -5,12 +5,9 @@
 import os, time
 import urllib
 
-<<<<<<< HEAD
-# import psutil
-=======
+
 import psutil
 from flask import url_for
->>>>>>> eaf578ea
 from flask_user import UserManager, UserMixin, SQLAlchemyAdapter, current_user
 from more_itertools import chunked
 from scipy import misc
