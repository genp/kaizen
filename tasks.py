--- conflicted
+++ resolved
@@ -103,11 +103,7 @@
                 print os.path.basename(b.location)
 
             blobs = [b for b in blobs
-<<<<<<< HEAD
-                     if os.path.basename(b.location) == os.path.basename(blob_name)]
-=======
                      if blob_name in b.location]
->>>>>>> fbb013dc
             
             if not blobs:
                 # TODO: add log entry
